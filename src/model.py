import torch
from transformers import (
    TrainingArguments,
    Trainer,
    DataCollatorForLanguageModeling
)
from datasets import Dataset
import argparse
<<<<<<< HEAD
=======
import json
import logging
import os
>>>>>>> bb1826b9

from config import (
    MODEL_CACHE_DIR,
    FINE_TUNE_CONFIG,
    GENERATION_CONFIG,
    FEW_SHOT_DIR
)
from model_handlers import get_model_handler, list_models as list_model_handlers
from prompt_handlers import get_prompt, list_prompts

# Configure logging
logging.basicConfig(level=logging.INFO,
                    format='%(asctime)s - %(levelname)s - %(message)s')
logger = logging.getLogger(__name__)


class RuleGenerator:
    def __init__(self, model_name, prompt_name="default", device=None, token=None):
        self.device = device or (
            "cuda" if torch.cuda.is_available() else "cpu")
        self.model_name = model_name
        self.prompt_name = prompt_name
        self.token = token

        # Get model handler and load model and tokenizer
        self.model_handler = get_model_handler(model_name)
        self.tokenizer, self.model = self.model_handler.load_model(
            model_name,
            MODEL_CACHE_DIR,
            self.device,
            token=self.token
        )
<<<<<<< HEAD
        # Add pad_token if it doesn't exist (common for GPT-2)
        if self.tokenizer.pad_token is None:
            self.tokenizer.pad_token = self.tokenizer.eos_token
            # Also update model config if necessary
            self.model_config = AutoModelForCausalLM.from_pretrained(model_name).config
            self.model_config.pad_token_id = self.tokenizer.eos_token_id

        self.model = AutoModelForCausalLM.from_pretrained(
            model_name,
            cache_dir=MODEL_CACHE_DIR,
            # Pass the updated config if pad_token was added
            config=self.model_config if hasattr(self, 'model_config') else None
        ).to(self.device)
        
=======

        # Get prompt handler
        self.prompt_handler = get_prompt(prompt_name)

>>>>>>> bb1826b9
        # Load few-shot examples if available
        self.few_shot_examples = self._load_few_shot_examples()

    def _load_few_shot_examples(self):
        """
        Load few-shot examples from subdirectories within the few_shot directory.
        Each subdirectory represents one example and should contain:
        - Exactly one .txt file (for the input text)
        - One or more .jr files (for the expected rules)
        """
        examples = []
        print(f"Looking for few-shot examples in: {FEW_SHOT_DIR}")
        if not FEW_SHOT_DIR.is_dir():
            print(f"Warning: Few-shot directory not found: {FEW_SHOT_DIR}")
            return examples

        # Iterate through items in FEW_SHOT_DIR
        for item in FEW_SHOT_DIR.iterdir():
            if item.is_dir():  # Process only subdirectories
                example_dir = item
                print(f"Processing example directory: {example_dir.name}")
                text_files = list(example_dir.glob("*.txt"))
                rule_files = list(example_dir.glob("*.jr"))

                # Validate structure: exactly one .txt file and at least one .jr file
                if len(text_files) != 1:
                    print(f"Warning: Skipping {example_dir.name}. Found {len(text_files)} .txt files (expected 1).")
                    continue
                if not rule_files:
                    print(f"Warning: Skipping {example_dir.name}. Found no .jr files.")
                    continue

                input_text_file = text_files[0]
                combined_rules = ""

                try:
                    # Read the text file
                    with open(input_text_file, "r", encoding="utf-8") as f:
                        input_text = f.read()

                    # Read and concatenate all rule files
                    for rule_file in sorted(rule_files): # Sort for consistent order
                         with open(rule_file, "r", encoding="utf-8") as f:
                            combined_rules += f.read() + "\n\n" # Add separator between rules

                    # Remove trailing newline/whitespace
                    combined_rules = combined_rules.strip()

                    if input_text and combined_rules:
                         examples.append({"text": input_text, "rules": combined_rules})
                         print(f"  Successfully loaded example: {example_dir.name}")
                    else:
                         print(f"Warning: Skipping {example_dir.name}. Empty text or rules found.")

                except Exception as e:
                    print(f"Warning: Could not load example from {example_dir.name}: {e}")

        if not examples:
            print("Warning: No valid few-shot examples found or loaded.")
        else:
            print(f"Successfully loaded {len(examples)} few-shot examples.")
        return examples

    def generate_rules(self, text):
        """Generate JENA rules from input text."""
<<<<<<< HEAD
        # Prepare prompt with few-shot examples if available
        prompt = self._prepare_prompt(text)
        
        # Tokenize input - ensure padding token is set
        inputs = self.tokenizer(prompt, return_tensors="pt", padding=True, truncation=True, max_length=GENERATION_CONFIG.get("max_length", 512)-50).to(self.device) # Leave some space for generation
        
        # Generate rules
        # Ensure model's pad_token_id is set correctly for generation
        gen_kwargs = GENERATION_CONFIG.copy()
        gen_kwargs["pad_token_id"] = self.tokenizer.pad_token_id

        outputs = self.model.generate(
            **inputs,
            **gen_kwargs
        )
        
        # Decode and return generated rules
        # Handle potential differences in input/output length due to padding/prompt
        # Decode only the generated part, skipping the prompt
        input_length = inputs.input_ids.shape[1]
        generated_ids = outputs[0, input_length:]
        return self.tokenizer.decode(generated_ids, skip_special_tokens=True)
    
    def _prepare_prompt(self, text):
        """Prepare the prompt with few-shot examples if available."""
        if not self.few_shot_examples:
            # Updated zero-shot prompt
            return f"""Generate JENA rules that perform semantic checks based on the following input text.

Input Text:
{text}

Generated JENA Rules:"""

        # Build the few-shot prompt
        prompt = "Generate JENA rules that perform semantic checks based on the input text, following the patterns shown in these examples:\n\n"
        prompt += "=" * 20 + " EXAMPLES START " + "=" * 20 + "\n\n"
        for i, example in enumerate(self.few_shot_examples):
            prompt += f"--- Example {i+1} ---\n"
            prompt += f"Input Text:\n{example.get('text', 'Missing text example')}\n\n"
            prompt += f"Generated JENA Rules:\n{example.get('rules', 'Missing rules example')}\n\n"
        prompt += "=" * 20 + " EXAMPLES END " + "=" * 20 + "\n\n"

        # Add the actual task
        prompt += f"--- Task ---\n"
        prompt += f"Input Text:\n{text}\n\n"
        prompt += f"Generated JENA Rules:" # Let the model complete from here
        return prompt
    
=======
        # Prepare prompt using the specified prompt handler
        prompt = self.prompt_handler.generate(text, self.few_shot_examples)

        # Tokenize input
        inputs = self.tokenizer(prompt, return_tensors="pt").to(self.device)

        # Generate rules using the appropriate handler
        return self.model_handler.generate(
            self.tokenizer,
            self.model,
            inputs,
            GENERATION_CONFIG
        )

>>>>>>> bb1826b9
    def fine_tune(self, training_data):
        """Fine-tune the model on custom data."""
        # Prepare dataset
        dataset = Dataset.from_dict({
            "text": [item["text"] for item in training_data],
            "rules": [item["rules"] for item in training_data]
        })

        # Tokenize dataset
        def tokenize_function(examples):
            return self.tokenizer(
                examples["text"],
                padding="max_length",
                truncation=True,
                max_length=512
            )

        tokenized_dataset = dataset.map(
            tokenize_function,
            batched=True
        )

        # Setup training arguments
        training_args = TrainingArguments(
            **FINE_TUNE_CONFIG
        )

        # Initialize trainer
        trainer = Trainer(
            model=self.model,
            args=training_args,
            train_dataset=tokenized_dataset,
            data_collator=DataCollatorForLanguageModeling(
                tokenizer=self.tokenizer,
                mlm=False
            )
        )

        # Train the model
        trainer.train()

        # Save the fine-tuned model
        self.model.save_pretrained(FINE_TUNE_CONFIG["output_dir"])
        self.tokenizer.save_pretrained(FINE_TUNE_CONFIG["output_dir"])


def main():
    parser = argparse.ArgumentParser(description="Rule Generator Model")
    parser.add_argument("--model", type=str, default="gpt2",
                        help="Model name to use")
    parser.add_argument("--prompt", type=str, default="default",
                        help="Prompt template to use")
    parser.add_argument("--token", type=str,
                        help="Hugging Face token for accessing gated models")
    parser.add_argument("--fine_tune", action="store_true",
                        help="Fine-tune the model")
    parser.add_argument("--list_models", action="store_true",
                        help="List all registered models")
    parser.add_argument("--list_prompts", action="store_true",
                        help="List all registered prompt templates")
    args = parser.parse_args()

    if args.list_models:
        list_model_handlers()
        return

    if args.list_prompts:
        list_prompts()
        return

    # If token is provided in command line, use it, otherwise try environment variable
    token = args.token or os.environ.get("HUGGINGFACE_TOKEN")

    generator = RuleGenerator(args.model, args.prompt, token=token)

    if args.fine_tune:
        # Load training data and fine-tune
        # This is a placeholder - you'll need to implement the data loading
        print("Fine-tuning requires implementing data loading logic.")
        training_data = [] # Replace with actual data loading
        if training_data:
             generator.fine_tune(training_data)
        else:
             print("No training data provided. Skipping fine-tuning.")


if __name__ == "__main__":
    main()<|MERGE_RESOLUTION|>--- conflicted
+++ resolved
@@ -6,12 +6,8 @@
 )
 from datasets import Dataset
 import argparse
-<<<<<<< HEAD
-=======
-import json
 import logging
 import os
->>>>>>> bb1826b9
 
 from config import (
     MODEL_CACHE_DIR,
@@ -44,27 +40,10 @@
             self.device,
             token=self.token
         )
-<<<<<<< HEAD
-        # Add pad_token if it doesn't exist (common for GPT-2)
-        if self.tokenizer.pad_token is None:
-            self.tokenizer.pad_token = self.tokenizer.eos_token
-            # Also update model config if necessary
-            self.model_config = AutoModelForCausalLM.from_pretrained(model_name).config
-            self.model_config.pad_token_id = self.tokenizer.eos_token_id
-
-        self.model = AutoModelForCausalLM.from_pretrained(
-            model_name,
-            cache_dir=MODEL_CACHE_DIR,
-            # Pass the updated config if pad_token was added
-            config=self.model_config if hasattr(self, 'model_config') else None
-        ).to(self.device)
-        
-=======
 
         # Get prompt handler
         self.prompt_handler = get_prompt(prompt_name)
 
->>>>>>> bb1826b9
         # Load few-shot examples if available
         self.few_shot_examples = self._load_few_shot_examples()
 
@@ -130,57 +109,6 @@
 
     def generate_rules(self, text):
         """Generate JENA rules from input text."""
-<<<<<<< HEAD
-        # Prepare prompt with few-shot examples if available
-        prompt = self._prepare_prompt(text)
-        
-        # Tokenize input - ensure padding token is set
-        inputs = self.tokenizer(prompt, return_tensors="pt", padding=True, truncation=True, max_length=GENERATION_CONFIG.get("max_length", 512)-50).to(self.device) # Leave some space for generation
-        
-        # Generate rules
-        # Ensure model's pad_token_id is set correctly for generation
-        gen_kwargs = GENERATION_CONFIG.copy()
-        gen_kwargs["pad_token_id"] = self.tokenizer.pad_token_id
-
-        outputs = self.model.generate(
-            **inputs,
-            **gen_kwargs
-        )
-        
-        # Decode and return generated rules
-        # Handle potential differences in input/output length due to padding/prompt
-        # Decode only the generated part, skipping the prompt
-        input_length = inputs.input_ids.shape[1]
-        generated_ids = outputs[0, input_length:]
-        return self.tokenizer.decode(generated_ids, skip_special_tokens=True)
-    
-    def _prepare_prompt(self, text):
-        """Prepare the prompt with few-shot examples if available."""
-        if not self.few_shot_examples:
-            # Updated zero-shot prompt
-            return f"""Generate JENA rules that perform semantic checks based on the following input text.
-
-Input Text:
-{text}
-
-Generated JENA Rules:"""
-
-        # Build the few-shot prompt
-        prompt = "Generate JENA rules that perform semantic checks based on the input text, following the patterns shown in these examples:\n\n"
-        prompt += "=" * 20 + " EXAMPLES START " + "=" * 20 + "\n\n"
-        for i, example in enumerate(self.few_shot_examples):
-            prompt += f"--- Example {i+1} ---\n"
-            prompt += f"Input Text:\n{example.get('text', 'Missing text example')}\n\n"
-            prompt += f"Generated JENA Rules:\n{example.get('rules', 'Missing rules example')}\n\n"
-        prompt += "=" * 20 + " EXAMPLES END " + "=" * 20 + "\n\n"
-
-        # Add the actual task
-        prompt += f"--- Task ---\n"
-        prompt += f"Input Text:\n{text}\n\n"
-        prompt += f"Generated JENA Rules:" # Let the model complete from here
-        return prompt
-    
-=======
         # Prepare prompt using the specified prompt handler
         prompt = self.prompt_handler.generate(text, self.few_shot_examples)
 
@@ -195,7 +123,6 @@
             GENERATION_CONFIG
         )
 
->>>>>>> bb1826b9
     def fine_tune(self, training_data):
         """Fine-tune the model on custom data."""
         # Prepare dataset
